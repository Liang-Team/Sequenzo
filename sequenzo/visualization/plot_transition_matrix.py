--- conflicted
+++ resolved
@@ -187,8 +187,4 @@
     # Adjust layout
     plt.tight_layout()
 
-<<<<<<< HEAD
     save_and_show_results(save_as, dpi=dpi)
-=======
-    save_and_show_results(save_as, dpi=200)
->>>>>>> a3fc4bed
